[package]
name = "logdna-client"
<<<<<<< HEAD
version = "0.7.2"
=======
version = "0.7.3"
>>>>>>> 7dffde3c
authors = ["engineering@logdna.com"]
edition = "2018"
license = "MIT"
description = "wrapper around LogDNA's Ingest API"

[dependencies]
#error handling
thiserror = "1"

#io
bytes = "1"
tokio = "1"
async-compression = {version = "0.3", features = ["futures-io", "gzip"]}

# async
futures = "0.3"
async-trait = "0.1"
async-buf-pool =  { git= "https://github.com:/logdna/async-buf-pool-rs.git", branch="0.3.x", version = "0.3"}
pin-project = "1"

#http/net
http = "0.2"
hyper = { version = "0.14", features = ["client", "tcp", "http2"] }
trust-dns-resolver = "0.22"

#tls
rustls = "0.20"
hyper-rustls = { version = "0.23", features = ["http2", "logging"] }

#utils
backoff = "0.4"
log = "0.4"
time = "0.3"
derivative = "2"
once_cell = "1"
smallvec = "1"
countme = "2"

#serialization
serde = { version = "1", features = ["derive"] }
serde_json = "1"
serde_urlencoded = "0.7"
utf-8 = "0.7"

[dev-dependencies]
env_logger = "0.9"
tokio-test = "0.4"
tokio = { version = "1", features = ["rt", "macros", "io-util"] }
tokio-util = { version = "0.6", features = ["compat"] }
proptest = "0.10"
flate2 = "1.0"
serial_test = "0.5"
countme = { version = "2", features = ["enable"] }

[profile.release]
debug=true<|MERGE_RESOLUTION|>--- conflicted
+++ resolved
@@ -1,10 +1,6 @@
 [package]
 name = "logdna-client"
-<<<<<<< HEAD
-version = "0.7.2"
-=======
 version = "0.7.3"
->>>>>>> 7dffde3c
 authors = ["engineering@logdna.com"]
 edition = "2018"
 license = "MIT"
